--- conflicted
+++ resolved
@@ -317,7 +317,6 @@
             $keyStream = $stream[2];
         }
 
-<<<<<<< HEAD
         $len = strlen($text);
         for ($k = 0; $k < $len; ++$k) {
             $i = ($i + 1) & 255;
@@ -331,32 +330,6 @@
         }
 
         return $text;
-=======
-        $this->continuousBuffer = false;
-    }
-
-    /**
-     * Dummy function.
-     *
-     * Since RC4 is a stream cipher and not a block cipher, no padding is necessary.  The only reason this function is
-     * included is so that you can switch between a block cipher and a stream cipher transparently.
-     *
-     * @see Crypt_RC4::disablePadding()
-     * @access public
-     */
-    function enablePadding()
-    {
-    }
-
-    /**
-     * Dummy function.
-     *
-     * @see Crypt_RC4::enablePadding()
-     * @access public
-     */
-    function disablePadding()
-    {
->>>>>>> 05715e13
     }
 }
 
